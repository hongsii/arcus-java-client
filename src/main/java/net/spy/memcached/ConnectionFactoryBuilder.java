--- conflicted
+++ resolved
@@ -79,13 +79,7 @@
 	/* ENABLE_REPLICATION if */
 	private boolean arcusReplEnabled = false;
 
-<<<<<<< HEAD
-	/* WHCHOI83_MEMCACHED_REPLICA_GROUP start */
 	private ReadPriority readPriority = ReadPriority.MASTER;
-	/* WHCHOI83_MEMCACHED_REPLICA_GROUP end */
-=======
-	private ReadPriority readPriority = ReadPriority.MASTER;
->>>>>>> 17dcd35c
 
 	public void setArcusReplEnabled(boolean b) {
 		arcusReplEnabled = b;
@@ -325,10 +319,6 @@
 	}
 	
 	/* ENABLE_REPLICATION start */
-<<<<<<< HEAD
-	/* WHCHOI83_MEMCACHED_REPLICA_GROUP start */
-=======
->>>>>>> 17dcd35c
 	/**
 	 * Set read prioirty for choosing replica node to read data
 	 */
@@ -336,10 +326,6 @@
 		readPriority = priority;
 		return this;
 	}
-<<<<<<< HEAD
-	/* WHCHOI83_MEMCACHED_REPLICA_GROUP end */
-=======
->>>>>>> 17dcd35c
 	/* ENABLE_REPLICATION end */
 
 	/**
@@ -525,18 +511,10 @@
 			}
 
 			/* ENABLE_REPLICATION start */
-<<<<<<< HEAD
-			/* WHCHOI83_MEMCACHED_REPLICA_GROUP start */
-=======
->>>>>>> 17dcd35c
 			@Override
 			public ReadPriority getReadPriority() {
 				return readPriority;
 			}
-<<<<<<< HEAD
-			/* WHCHOI83_MEMCACHED_REPLICA_GROUP end */
-=======
->>>>>>> 17dcd35c
 			/* ENABLE_REPLICATION end */
 		};
 	}
