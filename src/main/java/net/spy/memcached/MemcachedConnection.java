--- conflicted
+++ resolved
@@ -87,13 +87,8 @@
 
 	private BlockingQueue<String> _nodeManageQueue = new LinkedBlockingQueue<String>();
 	private final ConnectionFactory f;
-<<<<<<< HEAD
-
-	/* ENABLE_REPLICATION start */
-=======
 	
 	/* ENABLE_REPLICATION if */
->>>>>>> 59d63387
 	private boolean arcusReplEnabled;
 	/* ENABLE_REPLICATION end */
 
@@ -127,11 +122,7 @@
 		locator=f.createLocator(connections);
 	}
 
-<<<<<<< HEAD
-	/* ENABLE_REPLICATION start */
-=======
 	/* ENABLE_REPLICATION if */
->>>>>>> 59d63387
 	// handleNodeManageQueue and updateConnections behave slightly differently
 	// depending on the Arcus version.  We could have created a subclass and overload
 	// those methods.  But, MemcachedConnection is a final class.
@@ -247,11 +238,7 @@
 		List<MemcachedNode> removeNodes = new ArrayList<MemcachedNode>();
 		
 		// Classify the incoming node list.
-<<<<<<< HEAD
-		/* ENABLE_REPLICATION start */
-=======
 		/* ENABLE_REPLICATION if */
->>>>>>> 59d63387
 		if (arcusReplEnabled) {
 			// If there's an existing node with the same group name as the new node,
 			// remove it.  And add the new node.
@@ -330,11 +317,7 @@
 		int ops = 0;
 		ch.socket().setTcpNoDelay(!f.useNagleAlgorithm());
 		ch.socket().setReuseAddress(true);
-<<<<<<< HEAD
-		/* ENABLE_REPLICATION start */
-=======
 		/* ENABLE_REPLICATION if */
->>>>>>> 59d63387
 		// Do not attempt to connect if this node is fake.
 		// Otherwise, we keep connecting to a non-existent listen address
 		// and keep failing/reconnecting.
@@ -381,11 +364,7 @@
 		String addrs = _nodeManageQueue.poll();
 		
 		// Update the memcached server group.
-<<<<<<< HEAD
-		/* ENABLE_REPLICATION start */
-=======
 		/* ENABLE_REPLICATION if */
->>>>>>> 59d63387
 		if (arcusReplEnabled)
 			updateConnections(ArcusReplNodeAddress.getAddresses(addrs));
 		else
