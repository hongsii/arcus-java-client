--- conflicted
+++ resolved
@@ -196,17 +196,9 @@
 	String getFrontCacheName();
 
 	/* ENABLE_REPLICATION start */
-<<<<<<< HEAD
-	/* WHCHOI83_MEMCACHED_REPLICA_GROUP start */
-=======
->>>>>>> 17dcd35c
 	/**
 	 * get read priority on replica nodes
 	 */
 	ReadPriority getReadPriority();
-<<<<<<< HEAD
-	/* WHCHOI83_MEMCACHED_REPLICA_GROUP end */
-=======
->>>>>>> 17dcd35c
 	/* ENABLE_REPLICATION end */
 }