--- conflicted
+++ resolved
@@ -203,34 +203,25 @@
 			
 			// create the ephemeral znode 
 			// "/arcus/client_list/{service_code}/{client hostname}_{ip address}_{pool size}_java_{client version}_{YYYYMMDDHHIISS}_{zk session id}"
-<<<<<<< HEAD
 			/* ENABLE_REPLICATION start */
-			if (arcusReplEnabled)
-				path = ARCUS_REPL_CLIENT_INFO_ZPATH; // /arcus_repl/client_list/...
-			else
-				path = ARCUS_BASE_CLIENT_INFO_ZPATH; // /arcus/client_list/...
-			path = path + serviceCode + "/"
+			if (arcusReplEnabled) {
+				// /arcus_repl/client_list/{service_code}/...
+				path = ARCUS_REPL_CLIENT_INFO_ZPATH + serviceCode + "/";
+			} else {
+				// /arcus/client_list/{service_code}/...
+				path = ARCUS_BASE_CLIENT_INFO_ZPATH + serviceCode + "/";
+			}
 			/* ENABLE_REPLICATION else */
 			/*
-			path = ARCUS_BASE_CLIENT_INFO_ZPATH + serviceCode + "/"
+			path = ARCUS_BASE_CLIENT_INFO_ZPATH + serviceCode + "/";
 			*/
 			/* ENABLE_REPLICATION end */
-					+ InetAddress.getLocalHost().getHostName() + "_"
-					+ InetAddress.getLocalHost().getHostAddress() + "_"
-					+ this.poolSize
-					+ "_java_"
-					+ ArcusClient.VERSION + "_"
-					+ simpleDateFormat.format(currentTime) + "_" 
-					+ zk.getSessionId();
-=======
-			path = ARCUS_BASE_CLIENT_INFO_ZPATH + serviceCode + "/";
 			path = path 
 				 + InetAddress.getLocalHost().getHostName() + "_"
 				 + InetAddress.getLocalHost().getHostAddress() + "_"
 				 + this.poolSize + "_java_" + ArcusClient.VERSION + "_"
 				 + simpleDateFormat.format(currentTime) + "_" 
 				 + zk.getSessionId();
->>>>>>> 1e637f8c
 			
 		} catch (UnknownHostException e) {
 			return null;
@@ -400,13 +391,9 @@
 		List<InetSocketAddress> socketList = AddrUtil.getAddresses(addrs);
 		int addrCount = socketList.size();
 
-<<<<<<< HEAD
-		final CountDownLatch latch = new CountDownLatch(socketList.size());
+		final CountDownLatch latch = new CountDownLatch(addrCount);
 		*/
 		/* ENABLE_REPLICATION end */
-=======
-		final CountDownLatch latch = new CountDownLatch(addrCount);
->>>>>>> 1e637f8c
 		final ConnectionObserver observer = new ConnectionObserver() {
 
 			@Override
