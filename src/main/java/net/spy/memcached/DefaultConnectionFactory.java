--- conflicted
+++ resolved
@@ -149,14 +149,8 @@
 	private final int readBufSize;
 	private final HashAlgorithm hashAlg;
 
-	/* ENABLE_REPLICATION start */
-<<<<<<< HEAD
-	/* WHCHOI83_MEMCACHED_REPLICA_GROUP start */
+	/* ENABLE_REPLICATION if */
 	public static final ReadPriority DEFAULT_READ_PRIORITY = ReadPriority.MASTER;
-	/* WHCHOI83_MEMCACHED_REPLICA_GROUP end */
-=======
-	public static final ReadPriority DEFAULT_READ_PRIORITY = ReadPriority.MASTER;
->>>>>>> 17dcd35c
 	/* ENABLE_REPLICATION end */
 
 	/**
@@ -426,10 +420,6 @@
 	}
 	
 	/* ENABLE_REPLICATION start */
-<<<<<<< HEAD
-	/* WHCHOI83_MEMCACHED_REPLICA_GROUP start */
-=======
->>>>>>> 17dcd35c
 	/*
 	 * (non-Javadoc)
 	 * @see net.spy.memcached.ConnectionFactory#getReadPriority()
@@ -437,9 +427,5 @@
 	public ReadPriority getReadPriority() {
 		return DEFAULT_READ_PRIORITY;
 	}
-<<<<<<< HEAD
-	/* WHCHOI83_MEMCACHED_REPLICA_GROUP end */
-=======
->>>>>>> 17dcd35c
 	/* ENABLE_REPLICATION end */
 }