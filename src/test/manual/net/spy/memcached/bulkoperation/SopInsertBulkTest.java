--- conflicted
+++ resolved
@@ -14,149 +14,6 @@
  * See the License for the specific language governing permissions and
  * limitations under the License.
  */
-<<<<<<< HEAD
-package net.spy.memcached.bulkoperation;
-
-import java.util.Arrays;
-import java.util.Map;
-import java.util.Set;
-import java.util.concurrent.Future;
-import java.util.concurrent.TimeUnit;
-import java.util.concurrent.TimeoutException;
-
-import junit.framework.Assert;
-import net.spy.memcached.collection.BaseIntegrationTest;
-import net.spy.memcached.collection.CollectionAttributes;
-import net.spy.memcached.ops.CollectionOperationStatus;
-
-public class SopInsertBulkTest extends BaseIntegrationTest {
-
-	private String KEY = SopInsertBulkTest.class.getSimpleName();
-
-	public void testInsertAndGet() {
-		String value = "MyValue";
-		int keySize = 500;
-		String[] keys = new String[keySize];
-		for (int i = 0; i < keys.length; i++) {
-			keys[i] = KEY + i;
-		}
-
-		try {
-			// REMOVE
-			for (String key : keys) {
-				mc.asyncSopDelete(key, value, true).get();
-			}
-
-			// SET
-			Future<Map<String, CollectionOperationStatus>> future = mc
-					.asyncSopInsertBulk(Arrays.asList(keys), value,
-							new CollectionAttributes());
-			try {
-				/* ENABLE_REPLICATION start */
-				Map<String, CollectionOperationStatus> errorList = future.get(
-						1000L, TimeUnit.MILLISECONDS);
-				/* ENABLE_REPLICATION else */
-				//Map<String, CollectionOperationStatus> errorList = future.get(
-				//		100L, TimeUnit.MILLISECONDS);
-				/* ENABLE_REPLICATION end */
-				Assert.assertTrue("Error list is not empty.",
-						errorList.isEmpty());
-			} catch (TimeoutException e) {
-				future.cancel(true);
-				e.printStackTrace();
-			}
-
-			// GET
-			int errorCount = 0;
-			for (String key : keys) {
-				Future<Set<Object>> f = mc.asyncSopGet(key, 1, false, false);
-				Set<Object> cachedList = null;
-				try {
-					cachedList = f.get();
-				} catch (Exception e) {
-					f.cancel(true);
-					e.printStackTrace();
-				}
-
-				Assert.assertTrue("Cached list is empty.",
-						!cachedList.isEmpty());
-
-				for (Object o : cachedList) {
-					if (!value.equals(o)) {
-						errorCount++;
-					}
-				}
-			}
-			Assert.assertEquals("Error count is greater than 0.", 0, errorCount);
-
-			// REMOVE
-			for (String key : keys) {
-				mc.asyncSopDelete(key, value, true).get();
-			}
-		} catch (Exception e) {
-			e.printStackTrace();
-			Assert.fail();
-		}
-	}
-
-	public void testTimeout() {
-		String value = "MyValue";
-		int keySize = 100000;
-		String[] keys = new String[keySize];
-		for (int i = 0; i < keys.length; i++) {
-			keys[i] = KEY + i;
-		}
-
-		try {
-			long s = 0;
-			// SET
-			s = System.currentTimeMillis();
-			Future<Map<String, CollectionOperationStatus>> future = mc
-					.asyncSopInsertBulk(Arrays.asList(keys), value,
-							new CollectionAttributes());
-
-			try {
-				future.get(1L, TimeUnit.MILLISECONDS);
-
-				// System.out.println(System.currentTimeMillis() - s);
-
-				Assert.fail("There is no timeout.");
-			} catch (TimeoutException e) {
-				future.cancel(true);
-				return;
-			}
-		} catch (Exception e) {
-			e.printStackTrace();
-			Assert.fail("ERROR");
-		}
-	}
-
-	public void testErrorCount() {
-		String value = "MyValue";
-		int keySize = 1200;
-
-		String[] keys = new String[keySize];
-
-		try {
-			for (int i = 0; i < keys.length; i++) {
-				keys[i] = KEY + i;
-				mc.delete(keys[i]).get();
-			}
-
-			// SET
-			Future<Map<String, CollectionOperationStatus>> future = mc
-					.asyncSopInsertBulk(Arrays.asList(keys), value, null);
-
-			Map<String, CollectionOperationStatus> map = future.get(1000L,
-					TimeUnit.MILLISECONDS);
-			assertEquals(keySize, map.size());
-
-		} catch (Exception e) {
-			e.printStackTrace();
-			Assert.fail("ERROR");
-		}
-	}
-=======
 package net.spy.memcached.bulkoperation;
 
 import java.util.Arrays;
@@ -300,5 +157,4 @@
 			Assert.fail("ERROR");
 		}
 	}
->>>>>>> a6e1c60e
 }