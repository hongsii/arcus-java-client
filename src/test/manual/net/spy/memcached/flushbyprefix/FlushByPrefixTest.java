/*
 * arcus-java-client : Arcus Java client
 * Copyright 2010-2014 NAVER Corp.
 *
 * Licensed under the Apache License, Version 2.0 (the "License");
 * you may not use this file except in compliance with the License.
 * You may obtain a copy of the License at
 *
 * http://www.apache.org/licenses/LICENSE-2.0
 *
 * Unless required by applicable law or agreed to in writing, software
 * distributed under the License is distributed on an "AS IS" BASIS,
 * WITHOUT WARRANTIES OR CONDITIONS OF ANY KIND, either express or implied.
 * See the License for the specific language governing permissions and
 * limitations under the License.
 */
package net.spy.memcached.flushbyprefix;

import java.util.concurrent.TimeUnit;
import java.util.concurrent.TimeoutException;

import net.spy.memcached.collection.BaseIntegrationTest;
import net.spy.memcached.internal.OperationFuture;

public class FlushByPrefixTest extends BaseIntegrationTest {

	private final String PREFIX = "prefix";
	private final String DELIMITER = ":";
	private final String KEY = this.getClass().getSimpleName();
	private final String VALUE = "value";

	public void testFlushByPrefix() {
		try {
			Boolean setResult = mc.set(PREFIX + DELIMITER + KEY, 60, VALUE)
					.get();
			assertTrue(setResult);
			Object object = mc.asyncGet(PREFIX + DELIMITER + KEY).get();
			assertEquals(VALUE, object);

			Boolean flushResult = mc.flush("prefix").get(Long.MAX_VALUE, TimeUnit.MILLISECONDS);
			assertTrue(flushResult);

			Object object2 = mc.asyncGet(PREFIX + DELIMITER + KEY).get();
			assertNull(object2);
		} catch (Exception e) {
<<<<<<< HEAD
			/* ENABLE_REPLICATION start */
			e.printStackTrace();
			fail(e.getMessage());
			/* ENABLE_REPLICATION else */
			/*
			fail(e.getMessage());
			e.printStackTrace();
			*/
			/* ENABLE_REPLICATION end */
=======
			e.printStackTrace();
			fail(e.getMessage());
>>>>>>> 74a79d66
		}
	}

	public void testFlushByPrefix1Depth() {
		try {
			for (int i = 0; i < 10; i++) {
				Boolean setResult = mc.set(PREFIX + DELIMITER + KEY + i, 60,
						VALUE).get();
				assertTrue(setResult);
				Object object = mc.asyncGet(PREFIX + DELIMITER + KEY + i).get();
				assertEquals(VALUE, object);
			}

			Boolean flushResult = mc.flush("prefix").get();
			assertTrue(flushResult);

			for (int i = 0; i < 10; i++) {
				Object object2 = mc.asyncGet(PREFIX + DELIMITER + KEY + i)
						.get();
				assertNull(object2);
			}
		} catch (Exception e) {
			e.printStackTrace();
			fail(e.getMessage());
		}
	}

	public void testFlushByMultiPrefix() {
		try {
			for (int i = 0; i < 10; i++) {
				for (int prefix2 = 0; prefix2 < 10; prefix2++) {
					Boolean setResult = mc.set(
							PREFIX + DELIMITER + prefix2 + DELIMITER + KEY + i,
							60, VALUE).get();
					assertTrue(setResult);
					Object object = mc.asyncGet(
							PREFIX + DELIMITER + prefix2 + DELIMITER + KEY + i)
							.get();
					assertEquals(VALUE, object);
				}
			}

			Boolean flushResult = mc.flush("prefix").get();
			assertTrue(flushResult);

			for (int i = 0; i < 10; i++) {
				for (int prefix2 = 0; prefix2 < 10; prefix2++) {
					Object object2 = mc.asyncGet(
							PREFIX + DELIMITER + prefix2 + DELIMITER + KEY + i)
							.get();
					assertNull(object2);
				}
			}
		} catch (Exception e) {
			e.printStackTrace();
			fail(e.getMessage());
		}
	}

	public void testTimeout() {
		OperationFuture<Boolean> flushFuture = null;
		try {
			for (int i = 0; i < 100; i++) {
				for (int prefix2 = 0; prefix2 < 10; prefix2++) {
					Boolean setResult = mc.set(
							PREFIX + DELIMITER + prefix2 + DELIMITER + KEY + i,
							60, VALUE).get();
					assertTrue(setResult);
					Object object = mc.asyncGet(
							PREFIX + DELIMITER + prefix2 + DELIMITER + KEY + i)
							.get();
					assertEquals(VALUE, object);
				}
			}

			flushFuture = mc.flush("prefix");

			Boolean flushResult = flushFuture.get(1L, TimeUnit.NANOSECONDS);

			assertTrue(flushResult);

			fail("There's no timeout.");
		} catch (TimeoutException e) {
			if (flushFuture != null)
				flushFuture.cancel(true);
		} catch (Exception e) {
			e.printStackTrace();
			fail(e.getMessage());
		}
	}

}<|MERGE_RESOLUTION|>--- conflicted
+++ resolved
@@ -43,20 +43,8 @@
 			Object object2 = mc.asyncGet(PREFIX + DELIMITER + KEY).get();
 			assertNull(object2);
 		} catch (Exception e) {
-<<<<<<< HEAD
-			/* ENABLE_REPLICATION start */
 			e.printStackTrace();
 			fail(e.getMessage());
-			/* ENABLE_REPLICATION else */
-			/*
-			fail(e.getMessage());
-			e.printStackTrace();
-			*/
-			/* ENABLE_REPLICATION end */
-=======
-			e.printStackTrace();
-			fail(e.getMessage());
->>>>>>> 74a79d66
 		}
 	}
 
